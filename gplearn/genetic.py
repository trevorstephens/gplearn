--- conflicted
+++ resolved
@@ -399,15 +399,10 @@
                              'len(_programs)=%d when warm_start==True'
                              % (self.generations, self.get_prior_generation_count()))
         elif n_more_generations == 0:
-<<<<<<< HEAD
+
             fitness = [program.raw_fitness_ for program in self.get_prior_generation()]
             warn("Warm-start fitting without increasing n_estimators does not "
                  "fit new trees.")
-=======
-            fitness = [program.raw_fitness_ for program in self._programs[-1]]
-            warn('Warm-start fitting without increasing n_estimators does not '
-                 'fit new programs.')
->>>>>>> 01acc797
 
         if self.warm_start:
             # Generate and discard seeds that would have been produced on the
